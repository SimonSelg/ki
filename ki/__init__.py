"""
Ki is a command-line interface for the version control and editing of `.anki2`
collections as git repositories of markdown files.  Rather than providing an
interactive UI like the Anki desktop client, ki aims to allow natural editing
*in the filesystem*.

In general, the purpose of ki is to allow users to work on large, complex Anki
decks in exactly the same way they work on large, complex software projects.
.. include:: ./DOCUMENTATION.md
"""

# pylint: disable=invalid-name, missing-class-docstring, broad-except
# pylint: disable=too-many-return-statements, too-many-lines

import os
import re
import io
import sys
import json
import copy
import shutil
import random
import logging
import secrets
import sqlite3
import functools
import subprocess
import dataclasses
import configparser
from pathlib import Path
from contextlib import redirect_stdout
from dataclasses import dataclass

import git
import click
import blake3
import whatthepatch
import prettyprinter as pp
from tqdm import tqdm
from halo import Halo
from lark import Lark
from loguru import logger

# Required to avoid circular imports because the Anki pylib codebase is gross.
import anki.collection
from anki.cards import Card, CardId, TemplateDict
from anki.decks import DeckTreeNode
from anki.utils import ids2str
from anki.models import ChangeNotetypeInfo, ChangeNotetypeRequest, NotetypeDict
from anki.errors import NotFoundError
from anki.exporting import AnkiExporter
from anki.collection import Collection, Note, OpChangesWithId

from beartype import beartype
from beartype.typing import (
    Set,
    List,
    Dict,
    Any,
    Optional,
    Callable,
    Union,
    TypeVar,
    Sequence,
    Tuple,
)

import ki.maybes as M
import ki.functional as F
from ki.types import (
    MODELS_FILE,
    ExtantFile,
    ExtantDir,
    EmptyDir,
    NoPath,
    NoFile,
    Symlink,
    GitChangeType,
    Patch,
    Delta,
    KiRepo,
    Field,
    Template,
    Notetype,
    ColNote,
    KiRepoRef,
    RepoRef,
    Leaves,
    NoteDBRow,
    DeckNote,
    PushResult,
    WrittenNoteFile,
    UpdatesRejectedError,
    TargetExistsError,
    CollectionChecksumError,
    MissingNotetypeError,
    MissingFieldOrdinalError,
    MissingNoteIdError,
    NotetypeMismatchError,
    NoteFieldValidationWarning,
    UnhealthyNoteWarning,
    UnPushedPathWarning,
    NotAnkiNoteWarning,
    DeletedFileNotFoundWarning,
    DiffTargetFileNotFoundWarning,
    NotetypeKeyError,
    UnnamedNotetypeError,
    SQLiteLockError,
    NoteFieldKeyError,
    MissingMediaDirectoryError,
    MissingMediaFileWarning,
    ExpectedNonexistentPathError,
    WrongFieldCountWarning,
    InconsistentFieldNamesWarning,
    MissingTidyExecutableError,
)
from ki.maybes import (
    GIT,
    GITIGNORE_FILE,
    GITMODULES_FILE,
    KI,
    CONFIG_FILE,
    HASHES_FILE,
    BACKUPS_DIR,
    LAST_PUSH_FILE,
)
from ki.transformer import NoteTransformer, FlatNote

logging.basicConfig(level=logging.INFO)

T = TypeVar("T")

# TODO: What if there is a deck called `_media`?
MEDIA = "_media"
DEV_NULL = "/dev/null"
BATCH_SIZE = 499
HTML_REGEX = r"</?\s*[a-z-][^>]*\s*>|(\&(?:[\w\d]+|#\d+|#x[a-f\d]+);)"
REMOTE_NAME = "anki"
BRANCH_NAME = "main"
CHANGE_TYPES = "A D R M T".split()
TQDM_NUM_COLS = 80
MAX_FILENAME_LEN = 40
IGNORE_DIRECTORIES = set([GIT, KI, MEDIA])
IGNORE_FILES = set([GITIGNORE_FILE, GITMODULES_FILE, MODELS_FILE])
HEAD_SUFFIX = Path("ki-head")
LOCAL_SUFFIX = Path("ki-local")
REMOTE_SUFFIX = Path("ki-remote")
FIELD_HTML_SUFFIX = Path("ki-fieldhtml")

GENERATED_HTML_SENTINEL = "data-original-markdown"
MEDIA_FILE_RECURSIVE_PATTERN = f"**/{MEDIA}/*"

# This is the key for media files associated with notetypes instead of the
# contents of a specific note.
NOTETYPE_NID = -57

MD = ".md"
FAILED = "Failed: exiting."

WARNING_IGNORE_LIST = [NotAnkiNoteWarning, UnPushedPathWarning, MissingMediaFileWarning]

SPINNER = "bouncingBall"
VERBOSE = False
PROFILE = False


@beartype
def lock(col_file: ExtantFile) -> sqlite3.Connection:
    """Check that lock can be acquired on a SQLite3 database given a path."""
    try:
        con = sqlite3.connect(col_file, timeout=0.1)
        con.isolation_level = "EXCLUSIVE"
        con.execute("BEGIN EXCLUSIVE")
    except sqlite3.DatabaseError as err:
        raise SQLiteLockError(col_file, err) from err
    if sys.platform == "win32":
        con.commit()
        con.close()
    return con


@beartype
def unlock(con: sqlite3.Connection) -> None:
    """Unlock a SQLite3 database."""
    if sys.platform == "win32":
        return
    con.commit()
    con.close()


@beartype
def copy_repo(repo_ref: RepoRef, suffix: str) -> git.Repo:
    """Get a temporary copy of a git repository in /tmp/<suffix>/."""
    # Copy the entire repo into `<tmp_dir>/suffix/`.
    target: NoFile = F.test(F.mkdtemp() / suffix)
    ephem = git.Repo(F.copytree(F.working_dir(repo_ref.repo), target))

    # Annihilate the .ki subdirectory.
    ki_dir = F.test(F.working_dir(ephem) / KI)
    if isinstance(ki_dir, ExtantDir):
        F.rmtree(ki_dir)

    # Do a reset --hard to the given SHA.
    ephem.git.reset(repo_ref.sha, hard=True)

    return ephem


@beartype
def copy_kirepo(kirepo_ref: KiRepoRef, suffix: str) -> KiRepo:
    """
    Given a KiRepoRef, i.e. a pair of the form (kirepo, SHA), we clone
    `kirepo.repo` into a temp directory and hard reset to the given commit
    hash. Copies the .ki/ directory from `kirepo_ref.kirepo` without making any
    changes.

    Parameters
    ----------
    suffix : pathlib.Path
        /tmp/.../ path suffix, e.g. `ki/local/`.
    kirepo_ref : KiRepoRef
        The ki repository to clone, and a commit for it.

    Returns
    -------
    KiRepo
        The cloned repository.
    """
    ref: RepoRef = F.kirepo_ref_to_repo_ref(kirepo_ref)
    ephem: git.Repo = copy_repo(ref, suffix)
    ki_dir: Path = F.test(F.working_dir(ephem) / KI)
    if not isinstance(ki_dir, NoFile):
        raise ExpectedNonexistentPathError(ki_dir)
    F.copytree(kirepo_ref.kirepo.ki_dir, ki_dir)
    kirepo: KiRepo = M.kirepo(F.working_dir(ephem))

    return kirepo


@beartype
def is_anki_note(path: ExtantFile) -> bool:
    """Check if file is an `apy`-style markdown anki note."""
    path = str(path)

    # Ought to have markdown file extension.
    if path[-3:] != ".md":
        return False
    with open(path, "r", encoding="UTF-8") as md_f:
        lines = md_f.readlines()
    if len(lines) < 2:
        return False
    if lines[0] != "## Note\n":
        return False
    if not re.match(r"^nid: [0-9]+$", lines[1]):
        return False
    return True


@beartype
def get_note_warnings(
    path: Path, root: ExtantDir, ignore_files: Set[str], ignore_dirs: Set[str]
) -> Optional[Warning]:
    """
    Filter out paths in a git repository diff that do not correspond to Anki
    notes.

    We could do this purely using calls to `is_anki_note()`, but these are
    expensive, so we try to find matches without opening any files first.
    """
    # If `path` is an exact match for one of the patterns in `patterns`, we
    # immediately return a warning. Since the contents of a git repository diff
    # are always going to be files, this alone will not correctly ignore
    # directory names given in `patterns`.
    if path.name in ignore_files | ignore_dirs:
        return UnPushedPathWarning(path, path.name)

    # If any of the patterns in `patterns` resolve to one of the parents of
    # `path`, return a warning, so that we are able to filter out entire
    # directories.
    components: Tuple[str, ...] = path.parts
    dirnames: Set[str] = set(components) & ignore_dirs
    for dirname in dirnames:
        return UnPushedPathWarning(path, dirname)

    # If `path` is an extant file (not a directory) and NOT a note, ignore it.
    abspath = (root / path).resolve()
    if abspath.exists() and abspath.is_file():
        file = ExtantFile(abspath)
        if not is_anki_note(file):
            return NotAnkiNoteWarning(file)

    return None


@beartype
def unsubmodule_repo(repo: git.Repo) -> git.Repo:
    """
    Un-submodule all the git submodules (convert them to ordinary
    subdirectories and destroy their commit history).  Commit the changes to
    the main repository.

    MUTATES REPO in-place!

    UNSAFE: git.rm() calls.
    """
    gitmodules_path: Path = Path(repo.working_dir) / GITMODULES_FILE
    for sm in repo.submodules:

        # The submodule path is guaranteed to exist by gitpython.
        sm_path = Path(sm.module().working_tree_dir)
        repo.git.rm(sm_path, cached=True)

        # Annihilate `.gitmodules` file.
        if gitmodules_path.is_file:
            repo.git.rm(gitmodules_path, ignore_unmatch=True)

        sm_git_path = F.test(sm_path / GIT)
        if isinstance(sm_git_path, ExtantDir):
            F.rmtree(sm_git_path)
        else:
            (sm_path / GIT).unlink(missing_ok=True)

        # Directory should still exist after `git.rm()`.
        repo.git.add(sm_path)
        _ = repo.index.commit(f"Add submodule `{sm.name}` as ordinary directory.")

    if gitmodules_path.exists():
        repo.git.rm(gitmodules_path)
        _ = repo.index.commit("Remove `.gitmodules` file.")
    return repo


@beartype
def diff2(
    repo: git.Repo,
    parser: Lark,
    transformer: NoteTransformer,
) -> List[Union[Delta, Warning]]:
    """Diff `repo` from `HEAD~1` to `HEAD`."""
    with F.halo(text=f"Checking out repo '{F.working_dir(repo)}' at HEAD~1..."):
        head1: RepoRef = M.repo_ref(repo, repo.commit("HEAD~1").hexsha)
        # pylint: disable=consider-using-f-string
        uuid = "%4x" % random.randrange(16**4)
        # pylint: enable=consider-using-f-string
        head1_repo = copy_repo(head1, suffix=f"HEAD~1-{uuid}")

    # We diff from A~B.
    b_repo = repo
    a_repo = head1_repo

    # Use a `DiffIndex` to get the changed files.
    deltas = []
    a_dir = F.test(Path(a_repo.working_dir))
    b_dir = F.test(Path(b_repo.working_dir))

    head = repo.commit("HEAD")
    with F.halo(text=f"Diffing '{head1.sha}' ~ '{head.hexsha}'..."):
        diff_index = repo.commit("HEAD~1").diff(head, create_patch=VERBOSE)

    for change_type in GitChangeType:

        diffs = diff_index.iter_change_type(change_type.value)
        bar = tqdm(diffs, ncols=TQDM_NUM_COLS, leave=False)
        bar.set_description(f"{change_type}")
        for diff in bar:
            a_relpath: str = diff.a_path
            b_relpath: str = diff.b_path
            if diff.a_path is None:
                a_relpath = b_relpath
            if diff.b_path is None:
                b_relpath = a_relpath

            a_warning: Optional[Warning] = get_note_warnings(
                Path(a_relpath),
                a_dir,
                ignore_files=IGNORE_FILES,
                ignore_dirs=IGNORE_DIRECTORIES,
            )
            b_warning: Optional[Warning] = get_note_warnings(
                Path(b_relpath),
                b_dir,
                ignore_files=IGNORE_FILES,
                ignore_dirs=IGNORE_DIRECTORIES,
            )

            if VERBOSE:
                logger.debug(f"{a_relpath} -> {b_relpath}")
                logger.debug(diff.diff.decode())

            if a_warning is not None:
                deltas.append(a_warning)
                continue
            if b_warning is not None:
                deltas.append(b_warning)
                continue

            a_path = F.test(a_dir / a_relpath)
            b_path = F.test(b_dir / b_relpath)

            a_relpath = Path(a_relpath)
            b_relpath = Path(b_relpath)

            if change_type == GitChangeType.DELETED:
                if not isinstance(a_path, ExtantFile):
                    deltas.append(DeletedFileNotFoundWarning(a_relpath))
                    continue

                deltas.append(Delta(change_type, a_path, a_relpath))
                continue

            if not isinstance(b_path, ExtantFile):
                deltas.append(DiffTargetFileNotFoundWarning(b_relpath))
                continue

            if change_type == GitChangeType.RENAMED:
                a_delta = Delta(GitChangeType.DELETED, a_path, a_relpath)
                b_delta = Delta(GitChangeType.ADDED, b_path, b_relpath)
                a_decknote: DeckNote = parse_markdown_note(parser, transformer, a_delta)
                b_decknote: DeckNote = parse_markdown_note(parser, transformer, b_delta)
                if a_decknote.nid != b_decknote.nid:
                    deltas.append(a_delta)
                    deltas.append(b_delta)
                    continue

            deltas.append(Delta(change_type, b_path, b_relpath))

    if VERBOSE:
        echo(f"Diffing '{repo.working_dir}': '{head1.sha}' ~ '{head.hexsha}'")

    return deltas


@beartype
def parse_notetype_dict(nt: Dict[str, Any]) -> Notetype:
    """
    Convert an Anki NotetypeDict into a Notetype dataclass.

    Anki returns objects of type `NotetypeDict` (see pylib/anki/models.py)
    when you call a method like `col.models.all()`. This is a dictionary
    mapping strings to various stuff, and we read all its data into a python
    dataclass here so that we can access it safely. Since we don't expect Anki
    to ever give us 'invalid' notetypes (since we define 'valid' as being
    processable by Anki), we return an exception if the parse fails.

    Note on naming convention: Below, abbreviated variable names represent
    dicts coming from Anki, like `nt: NotetypeDict` or `fld: FieldDict`.
    Full words like `field: Field` represent ki dataclasses. The parameters
    of the dataclasses, however, use abbreviations for consistency with Anki
    map keys.
    """
    # If we can't even read the name of the notetype, then we can't print out a
    # nice error message in the event of a `KeyError`. So we have to print out
    # a different error message saying that the notetype doesn't have a name
    # field.
    try:
        nt["name"]
    except KeyError as err:
        raise UnnamedNotetypeError(nt) from err
    try:
        fields: Dict[int, Field] = {}
        for fld in nt["flds"]:
            ordinal = fld["ord"]
            fields[ordinal] = Field(name=fld["name"], ord=ordinal)

        templates: List[Template] = []
        for tmpl in nt["tmpls"]:
            templates.append(
                Template(
                    name=tmpl["name"],
                    qfmt=tmpl["qfmt"],
                    afmt=tmpl["afmt"],
                    ord=tmpl["ord"],
                )
            )

        # Guarantee that 'sortf' exists in `notetype.flds`.
        sort_ordinal: int = nt["sortf"]
        if sort_ordinal not in fields:

            # If we get a KeyError here, it will be caught.
            raise MissingFieldOrdinalError(sort_ordinal, nt["name"])

        notetype = Notetype(
            id=nt["id"],
            name=nt["name"],
            type=nt["type"],
            flds=list(fields.values()),
            tmpls=templates,
            sortf=fields[sort_ordinal],
            dict=nt,
        )

    except KeyError as err:
        key = str(err)
        raise NotetypeKeyError(key, str(nt["name"])) from err
    return notetype


@beartype
def get_models_recursively(kirepo: KiRepo, silent: bool) -> Dict[str, Notetype]:
    """
    Find and merge all `models.json` files recursively.

    Should we check for duplicates?

    Returns
    -------
    Dict[int, Notetype]
        A dictionary sending model names to Notetypes.
    """
    all_models: Dict[str, Notetype] = {}

    # Load notetypes from json files.
    bar = tqdm(F.rglob(kirepo.root, MODELS_FILE), ncols=TQDM_NUM_COLS, leave=not silent)
    bar.set_description("Models")
    for models_file in bar:

        with open(models_file, "r", encoding="UTF-8") as models_f:
            new_nts: Dict[int, Dict[str, Any]] = json.load(models_f)

        models: Dict[str, Notetype] = {}
        for _, nt in new_nts.items():
            notetype: Notetype = parse_notetype_dict(nt)
            models[notetype.name] = notetype

        # Add mappings to dictionary.
        all_models.update(models)

    return all_models


@beartype
def display_fields_health_warning(note: Note) -> int:
    """Display warnings when Anki's fields health check fails."""
    health = note.fields_check()
    if health == 1:
        warn(f"Found empty note '{note.id}'")
        warn(f"Fields health check code: {health}")
    elif health == 2:
        duplication = (
            "Failed to add note to collection. Notetype/fields of "
            + f"note '{note.id}' are duplicate of existing note."
        )
        warn(duplication)
        warn(f"First field:\n{html_to_screen(note.fields[0])}")
        warn(f"Fields health check code: {health}")
    elif health != 0:
        death = (
            f"fatal: Note '{note.id}' failed fields check with unknown "
            + f"error code: {health}"
        )
        logger.error(death)
    return health


@beartype
def parse_markdown_note(
    parser: Lark, transformer: NoteTransformer, delta: Delta
) -> DeckNote:
    """Parse with lark."""
    tree = parser.parse(delta.path.read_text(encoding="UTF-8"))
    flatnote: FlatNote = transformer.transform(tree)
    parts: Tuple[str, ...] = delta.relpath.parent.parts
    deck: str = "::".join(parts)
    return DeckNote(
        title=flatnote.title,
        nid=flatnote.nid,
        deck=deck,
        model=flatnote.model,
        tags=flatnote.tags,
        markdown=flatnote.markdown,
        fields=flatnote.fields,
    )


@beartype
def plain_to_html(plain: str) -> str:
    """Convert plain text to html"""
    # Minor clean up
    plain = plain.replace(r"&lt;", "<")
    plain = plain.replace(r"&gt;", ">")
    plain = plain.replace(r"&amp;", "&")
    plain = plain.replace(r"&nbsp;", " ")
    plain = re.sub(r"\<b\>\s*\<\/b\>", "", plain)
    plain = re.sub(r"\<i\>\s*\<\/i\>", "", plain)
    plain = re.sub(r"\<div\>\s*\<\/div\>", "", plain)

    # Convert newlines to `<br>` tags.
    if not re.search(HTML_REGEX, plain):
        plain = plain.replace("\n", "<br>")

    return plain.strip()


@beartype
def update_note(
    note: Note, decknote: DeckNote, old_notetype: Notetype, new_notetype: Notetype
) -> Tuple[Note, List[Warning]]:
    """
    Change all the data of `note` to that given in `decknote`.

    This is only to be called on notes whose nid already exists in the
    database.  Creates a new deck if `decknote.deck` doesn't exist.  Assumes
    that the model has already been added to the collection, and raises an
    exception if it finds otherwise.  Changes notetype to that specified by
    `decknote.model`.  Overwrites all fields with `decknote.fields`.

    Updates:
    - tags
    - deck
    - model
    - fields
    """

    # Check that the passed argument `new_notetype` has a name consistent with
    # the model specified in `decknote`. The former should be derived from the
    # latter, and if they don't match, there is a bug in the caller.
    if decknote.model != new_notetype.name:
        raise NotetypeMismatchError(decknote, new_notetype)

    note.tags = decknote.tags
    note.flush()

    # Set the deck of the given note, and create a deck with this name if it
    # doesn't already exist. See the comments/docstrings in the implementation
    # of the `anki.decks.DeckManager.id()` method.
    newdid: int = note.col.decks.id(decknote.deck, create=True)
    cids = [c.id for c in note.cards()]

    # Set deck for all cards of this note.
    if cids:
        note.col.set_deck(cids, newdid)

    # Change notetype of note.
    fmap: Dict[str, None] = {}
    for field in old_notetype.flds:
        fmap[field.ord] = None

    # Change notetype (also clears all fields).
    if old_notetype.id != new_notetype.id:
        note.col.models.change(
            old_notetype.dict, [note.id], new_notetype.dict, fmap, None
        )
        note.load()

    # Validate field keys against notetype.
    warnings: List[Warning] = validate_decknote_fields(new_notetype, decknote)
    if len(warnings) > 0:
        return note, warnings

    # Set field values. This is correct because every field name that appears
    # in `new_notetype` is contained in `decknote.fields`, or else we would
    # have printed a warning and returned above.
    for key, field in decknote.fields.items():
        if key not in note:
            warnings.append(NoteFieldValidationWarning(note.id, key, new_notetype))
            continue
        if decknote.markdown:
            logger.warning("The 'markdown' flag is deprecated (now always 'False').")
        note[key] = plain_to_html(field)

    # Flush fields to collection object.
    note.flush()

    # Remove if unhealthy.
    health = display_fields_health_warning(note)
    if health != 0:
        note.col.remove_notes([note.id])
        warnings.append(UnhealthyNoteWarning(note.id, health))

    return note, warnings


@beartype
def validate_decknote_fields(notetype: Notetype, decknote: DeckNote) -> List[Warning]:
    """Validate that the fields given in the note match the notetype."""
    warnings: List[Warning] = []
    names: List[str] = [field.name for field in notetype.flds]

    # TODO: It might also be nice to print the path of the note in the
    # repository. This would have to be added to the `DeckNote` spec.
    if len(decknote.fields.keys()) != len(names):
        warnings.append(WrongFieldCountWarning(decknote, names))

    for x, y in zip(names, decknote.fields.keys()):
        if x != y:
            warnings.append(InconsistentFieldNamesWarning(x, y, decknote))

    return warnings


# TODO: This should take a `colnote` as a parameter instead of the text, and it
# should use other fields when there is not enough content in the first field
# to get a unique filename, if they exist.
@beartype
def get_note_path(
    sort_field_text: str, deck_dir: ExtantDir, card_name: str = ""
) -> NoFile:
    """Get note path from sort field text."""
    field_text = sort_field_text

    # Construct filename, stripping HTML tags and sanitizing (quickly).
    field_text = plain_to_html(field_text)
    field_text = re.sub("<[^<]+?>", "", field_text)

    # If the HTML stripping removed all text, we just slugify the raw sort
    # field text.
    if len(field_text) == 0:
        field_text = sort_field_text

    name = field_text[:MAX_FILENAME_LEN]
    slug = F.slugify(name)

    # Make it so `slug` cannot possibly be an empty string, because then we get
    # a `Path('.')` which is a bug, and causes a runtime exception.  If all
    # else fails, generate a random hex string to use as the filename.
    if len(slug) == 0:
        slug = secrets.token_hex(10)
        msg = f"Slug for '{sort_field_text}' is empty. Using '{slug}' as filename"
        logger.warning(msg)

    if card_name != "":
        slug = f"{slug}_{card_name}"
    filename: str = f"{slug}{MD}"
    note_path = F.test(deck_dir / filename, resolve=False)

    i = 1
    while not isinstance(note_path, NoFile):
        filename = f"{slug}_{i}{MD}"
        note_path = F.test(deck_dir / filename, resolve=False)
        i += 1

    return note_path


@beartype
def backup(kirepo: KiRepo) -> None:
    """Backup collection to `.ki/backups`."""
    md5sum = F.md5(kirepo.col_file)
    name = f"{md5sum}.anki2"
    backup_file = F.test(kirepo.backups_dir / name)

    # We assume here that no one would ever make e.g. a directory called
    # `name`, since `name` contains the md5sum of the collection file, and
    # thus that is extraordinarily improbable. So the only thing we have to
    # check for is that we haven't already written a backup file to this
    # location.
    if isinstance(backup_file, ExtantFile):
        echo("Backup already exists.")
        return

    echo(f"Writing backup of .anki2 file to '{backup_file}'")
    F.copyfile(kirepo.col_file, kirepo.backups_dir, name)


@beartype
def append_md5sum(
    ki_dir: ExtantDir, tag: str, md5sum: str, silent: bool = False
) -> None:
    """Append an md5sum hash to the hashes file."""
    hashes_file = ki_dir / HASHES_FILE
    with open(hashes_file, "a+", encoding="UTF-8") as hashes_f:
        hashes_f.write(f"{md5sum}  {tag}\n")
    echo(f"Wrote md5sum to '{hashes_file}'", silent)


@beartype
def create_deck_dir(deck_name: str, targetdir: ExtantDir) -> ExtantDir:
    """
    Construct path to deck directory and create it, allowing the case in which
    the directory already exists because we already created one of its
    children, in which case this function is a no-op.
    """
    # Strip leading periods so we don't get hidden folders.
    components = deck_name.split("::")
    components = [re.sub(r"^\.", r"", comp) for comp in components]
    components = [re.sub(r"/", r"-", comp) for comp in components]
    deck_path = Path(targetdir, *components)
    return F.force_mkdir(deck_path)


@beartype
def get_field_note_id(nid: int, fieldname: str) -> str:
    """A str ID that uniquely identifies field-note pairs."""
    return f"{nid}{F.slugify(fieldname)}"


@beartype
def push_decknote_to_anki(
    col: Collection, decknote: DeckNote
) -> Tuple[ColNote, List[Warning]]:
    """
    Update the Anki `Note` object in `col` corresponding to `decknote`,
    creating it if it does not already exist.

    Raises
    ------
    MissingNotetypeError
        If we can't find a notetype with the name provided in `decknote`.
    NoteFieldKeyError
        If the parsed sort field name from the notetype specified in `decknote`
        does not exist.
    """
    # Notetype/model names are privileged in Anki, so if we don't find the
    # right name, we raise an error.
    model_id: Optional[int] = col.models.id_for_name(decknote.model)
    if model_id is None:
        raise MissingNotetypeError(decknote.model)

    new = False
    note: Note
    try:
        note = col.get_note(decknote.nid)
    except NotFoundError:
        note = col.new_note(model_id)
        col.add_note(note, col.decks.id(decknote.deck, create=True))
        new = True

    # If we are updating an existing note, we need to know the old and new
    # notetypes, and then update the notetype (and the rest of the note data)
    # accordingly.
    old_notetype: Notetype = parse_notetype_dict(note.note_type())
    new_notetype: Notetype = parse_notetype_dict(col.models.get(model_id))
    note, warnings = update_note(note, decknote, old_notetype, new_notetype)

    # Get the text of the sort field for this note.
    try:
        sortf_text: str = note[new_notetype.sortf.name]
    except KeyError as err:
        raise NoteFieldKeyError(str(err), note.id) from err

    colnote = ColNote(
        n=note,
        new=new,
        deck=decknote.deck,
        title=decknote.title,
        old_nid=decknote.nid,
        markdown=decknote.markdown,
        notetype=new_notetype,
        sortf_text=sortf_text,
    )
    return colnote, warnings


@beartype
def get_colnote(col: Collection, nid: int) -> ColNote:
    """Get a dataclass representation of an Anki note."""
    try:
        note = col.get_note(nid)
    except NotFoundError as err:
        raise MissingNoteIdError(nid) from err
    notetype: Notetype = parse_notetype_dict(note.note_type())

    # Get sort field content. See comment where we subscript in the same way in
    # `push_decknote_to_anki()`.
    try:
        sortf_text: str = note[notetype.sortf.name]
    except KeyError as err:
        raise NoteFieldKeyError(str(err), nid) from err

    # TODO: Remove implicit assumption that all cards are in the same deck, and
    # work with cards instead of notes.
    deck = col.decks.name(note.cards()[0].did)
    colnote = ColNote(
        n=note,
        new=False,
        deck=deck,
        title="",
        old_nid=note.id,
        markdown=False,
        notetype=notetype,
        sortf_text=sortf_text,
    )
    return colnote


@beartype
def get_header_lines(colnote) -> List[str]:
    """Get header of markdown representation of note."""
    lines = [
        "## Note",
        f"nid: {colnote.n.id}",
        f"model: {colnote.notetype.name}",
    ]
    lines += [f"tags: {', '.join(colnote.n.tags)}"]

    # TODO: There is almost certainly a bug here, since when the sentinel
    # *does* appear, we don't add a `markdown` field at all, but it is required
    # in the note grammar, so we'll get a parsing error when we try to push. A
    # test must be written for this case.
    if not any(GENERATED_HTML_SENTINEL in field for field in colnote.n.values()):
        lines += ["markdown: false"]

    lines += [""]
    return lines


def files_in_str(
    col: Collection, string: str, include_remote: bool = False
) -> list[str]:
    """A copy of `MediaManager.files_in_str()`, but without LaTeX rendering."""
    # Extract filenames.
    files = []
    for reg in col.media.regexps:
        for match in re.finditer(reg, string):
            fname = match.group("fname")
            is_local = not re.match("(https?|ftp)://", fname.lower())
            if is_local or include_remote:
                files.append(fname)
    return files


@beartype
def copy_media_files(
    col: Collection,
    media_target_dir: EmptyDir,
    silent: bool,
) -> Tuple[Dict[int, Set[ExtantFile]], Set[Warning]]:
    """
    Get a list of extant media files used in notes and notetypes, copy those
    media files to the top-level `_media/` directory in the repository root,
    and return a map sending note ids to sets of copied media files.

    Adapted from code in `anki/pylib/anki/exporting.py`. Specifically, the
    `AnkiExporter.exportInto()` function.

    SQLite3 notes table schema
    --------------------------
    CREATE TABLE notes (
        id integer PRIMARY KEY,
        guid text NOT NULL,
        mid integer NOT NULL,
        mod integer NOT NULL,
        usn integer NOT NULL,
        tags text NOT NULL,
        flds text NOT NULL,
        -- The use of type integer for sfld is deliberate, because it means
        -- that integer values in this field will sort numerically.
        sfld integer NOT NULL,
        csum integer NOT NULL,
        flags integer NOT NULL,
        data text NOT NULL
    );

    Parameters
    ----------
    col
        Anki collection.
    silent
        Whether to display stdout.
    """

    # All note ids as a string for the SQL query.
    strnids = ids2str(list(col.find_notes(query="")))

    # This is the path to the media directory. In the original implementation
    # of `AnkiExporter.exportInto()`, there is check made of the form
    #
    #   if self.mediaDir:
    #
    # before doing path manipulation with this string.
    #
    # Examining the `__init__()` function of `MediaManager`, we can see that
    # `col.media.dir()` will only be `None` in the case where `server=True` is
    # passed to the `Collection` constructor. But since we do the construction
    # within ki, we have a guarantee that this will never be true, and thus we
    # can assume it is a nonempty string, which is all we need for the
    # following code to be safe.
    media_dir = F.test(Path(col.media.dir()))
    if not isinstance(media_dir, ExtantDir):
        raise MissingMediaDirectoryError(col.path, media_dir)

    # Find only used media files, collecting warnings for bad paths.
    media: Dict[int, Set[ExtantFile]] = {}
    warnings: Set[Warning] = set()
    query: str = "select * from notes where id in " + strnids
    rows: List[NoteDBRow] = [NoteDBRow(*row) for row in col.db.all(query)]

    bar = tqdm(rows, ncols=TQDM_NUM_COLS, leave=not silent)
    bar.set_description("Media")
    for row in bar:
        for file in files_in_str(col, row.flds):

            # Skip files in subdirs.
            if file != os.path.basename(file):
                continue
            media_file = F.test(media_dir / file)
            if isinstance(media_file, ExtantFile):
                copied_file = F.copyfile(media_file, media_target_dir, media_file.name)
                media[row.nid] = media.get(row.nid, set()) | set([copied_file])
            else:
                warnings.add(MissingMediaFileWarning(col.path, media_file))

    mids = col.db.list("select distinct mid from notes where id in " + strnids)

    # Faster version.
    _, _, files = F.shallow_walk(media_dir)
    fnames: List[Path] = [Path(file.name) for file in files]
    for fname in fnames:

        # Notetype template media files are *always* prefixed by underscores.
        if str(fname).startswith("_"):

            # Scan all models in mids for reference to fname.
            for m in col.models.all():
                if int(m["id"]) in mids and _modelHasMedia(m, str(fname)):

                    # If the path referenced by `fname` doesn't exist or is not
                    # a file, we do not display a warning or return an error.
                    # This path certainly ought to exist, since `fname` was
                    # obtained from an `os.listdir()` call.
                    media_file = F.test(media_dir / fname)
                    if isinstance(media_file, ExtantFile):
                        copied_file = F.copyfile(
                            media_file, media_target_dir, media_file.name
                        )
                        notetype_media = media.get(NOTETYPE_NID, set())
                        media[NOTETYPE_NID] = notetype_media | set([copied_file])
                    break

    return media, warnings


@beartype
def _modelHasMedia(model: NotetypeDict, fname: str) -> bool:
    """
    Check if a notetype has media.

    Adapted from `anki.exporting.AnkiExporter._modelHasMedia()`, which is an
    instance method, but does not make any use of `self`, and so could be a
    staticmethod. It is a pure function.
    """
    # First check the styling
    if fname in model["css"]:
        return True
    # If no reference to fname then check the templates as well
    for t in model["tmpls"]:
        if fname in t["qfmt"] or fname in t["afmt"]:
            return True
    return False


@beartype
def write_repository(
    col_file: ExtantFile,
    targetdir: ExtantDir,
    leaves: Leaves,
    media_target_dir: EmptyDir,
    silent: bool,
    verbose: bool,
) -> None:
    """Write notes to appropriate directories in `targetdir`."""

    # Create config file.
    config_file: ExtantFile = leaves.files[CONFIG_FILE]
    config = configparser.ConfigParser()
    config["remote"] = {"path": col_file}
    with open(config_file, "w", encoding="UTF-8") as config_f:
        config.write(config_f)

    # Create temp directory for htmlfield text files.
    tempdir: EmptyDir = F.mkdtemp()
    root: EmptyDir = F.mksubdir(tempdir, FIELD_HTML_SUFFIX)

    tidy_field_files: Dict[str, ExtantFile] = {}
    decks: Dict[str, List[ColNote]] = {}

    # Open collection using a `Maybe`.
    cwd: ExtantDir = F.cwd()
    col: Collection = M.collection(col_file)
    F.chdir(cwd)

    # ColNote-containing data structure, to be passed to `write_decks()`.
    colnotes: Dict[int, ColNote] = {}

    # Query all note ids, get the deck from each note, and construct a map
    # sending deck names to lists of notes.
    all_nids = list(col.find_notes(query=""))

    bar = tqdm(all_nids, ncols=TQDM_NUM_COLS, leave=not silent)
    bar.set_description("Notes")
    for nid in bar:
        colnote: ColNote = get_colnote(col, nid)
        colnotes[nid] = colnote
        decks[colnote.deck] = decks.get(colnote.deck, []) + [colnote]
        for field_name, field_text in colnote.n.items():
            field_text: str = html_to_screen(field_text)
            if re.search(HTML_REGEX, field_text):
                fid: str = get_field_note_id(nid, field_name)
                html_file: NoFile = F.test(root / fid)
                tidy_field_files[fid] = F.write(html_file, field_text)

    tidy_html_recursively(root, silent)

    media: Dict[int, Set[ExtantFile]]
    media, warnings = copy_media_files(col, media_target_dir, silent=silent)

    write_decks(col, targetdir, colnotes, media, tidy_field_files, silent)

    num_displayed: int = 0
    for warning in warnings:
        if verbose or type(warning) not in WARNING_IGNORE_LIST:
            click.secho(str(warning), fg="yellow")
            num_displayed += 1
    num_suppressed: int = len(warnings) - num_displayed
    echo(f"Warnings suppressed: {num_suppressed} (show with '--verbose')")

    F.rmtree(root)
    col.close(save=False)


@beartype
def write_decks(
    col: Collection,
    targetdir: ExtantDir,
    colnotes: Dict[int, ColNote],
    media: Dict[int, Set[ExtantFile]],
    tidy_field_files: Dict[str, ExtantFile],
    silent: bool,
) -> None:
    """
    The proper way to do this is a DFS traversal, perhaps recursively, which
    will make it easier to keep things purely functional, accumulating the
    model ids of the children in each node. For this, we must construct a tree
    from the deck names.
    """
    # Accumulate pairs of model ids and notetype maps. The return type of the
    # `ModelManager.get()` call below indicates that it may return `None`,
    # but we know it will not because we are getting the notetype id straight
    # from the Anki DB.
    models_map: Dict[int, NotetypeDict] = {}
    for nt_name_id in col.models.all_names_and_ids():
        models_map[nt_name_id.id] = col.models.get(nt_name_id.id)

    # Dump the models file for the whole repository.
    with open(targetdir / MODELS_FILE, "w", encoding="UTF-8") as f:
        json.dump(models_map, f, ensure_ascii=False, indent=4, sort_keys=True)

    # Implement new `ColNote`-writing procedure, using `DeckTreeNode`s.
    #
    # It must do the following for each deck:
    # - create the deck directory
    # - write the models.json file
    # - create and populate the media directory
    # - write the note payload for each note in the correct deck, exactly once
    #
    # In other words, for each deck, we need to write all of its:
    # - models
    # - media
    # - notes
    #
    # The first two are cumulative: we want the models and media of subdecks to
    # be included in their ancestors. The notes, however, should not be
    # cumulative. Indeed, we want each note to appear exactly once in the
    # entire repository, making allowances for the case where a single note's
    # cards are spread across multiple decks, in which case we must create a
    # symlink.
    #
    # And actually, both of these cases are nicely taken care of for us by the
    # `DeckManager.cids()` function, which has a `children: bool` parameter
    # which toggles whether or not to get the card ids of subdecks or not.
    root: DeckTreeNode = col.decks.deck_tree()

    @beartype
    def postorder(node: DeckTreeNode) -> List[DeckTreeNode]:
        """
        Post-order traversal. Guarantees that we won't process a node until
        we've processed all its children.
        """
        traversal: List[DeckTreeNode] = []
        for child in node.children:
            traversal += postorder(child)
        traversal += [node]
        return traversal

    @beartype
    def preorder(node: DeckTreeNode) -> List[DeckTreeNode]:
        """
        Pre-order traversal. Guarantees that we won't process a node until
        we've processed all its ancestors.
        """
        traversal: List[DeckTreeNode] = [node]
        for child in node.children:
            traversal += preorder(child)
        return traversal

    @beartype
    def map_parents(node: DeckTreeNode, col: Collection) -> Dict[str, DeckTreeNode]:
        parents: Dict[str, DeckTreeNode] = {}
        for child in node.children:
            did: int = child.deck_id
            name: str = col.decks.name(did)
            parents[name] = node
            subparents = map_parents(child, col)
            parents.update(subparents)
        return parents

    # All card ids we've already processed.
    written_cids: Set[int] = set()

    # Map nids we've already written files for to a dataclass containing:
    # - the corresponding `ExtantFile`
    # - the deck id of the card for which we wrote it
    #
    # This deck id identifies the deck corresponding to the location where all
    # the symlinks should point.
    written_notes: Dict[int, WrittenNoteFile] = {}

    # TODO: This block is littered with unsafe code. Fix.
    nodes: List[DeckTreeNode] = postorder(root)

    bar = tqdm(nodes, ncols=TQDM_NUM_COLS, leave=not silent)
    bar.set_description("Decks")
    for node in bar:

        # The name stored in a `DeckTreeNode` object is not the full name of
        # the deck, it is just the 'basename'. The `postorder()` function
        # returns a deck with `did == 0` at the end of each call, probably
        # because this is the implicit parent deck of all top-level decks. This
        # deck empirically always has the empty string as its name. This is
        # likely an Anki implementation detail. As a result, we ignore any deck
        # with empty basename. We do this as opposed to ignoring decks with
        # `did == 0` because it seems less likely to change if the Anki devs
        # decide to mess with the implementation. Empty deck names will always
        # be reserved, but they might e.g. decide ``did == -1`` makes more
        # sense.
        did: int = node.deck_id
        basename: str = node.name
        if basename == "":
            continue
        name = col.decks.name(did)

        deck_dir: ExtantDir = create_deck_dir(name, targetdir)
        children: Set[CardId] = set(col.decks.cids(did=did, children=False))
        descendants: List[CardId] = col.decks.cids(did=did, children=True)
        descendant_nids: Set[int] = set([NOTETYPE_NID])
        descendant_mids: Set[int] = set()
        for cid in descendants:
            card: Card = col.get_card(cid)
            descendant_nids.add(card.nid)
            descendant_mids.add(card.note().mid)

            # Card writes should not be cumulative, so we only perform them if
            # `cid` is the card id of a card that is in the deck corresponding
            # to `node`, but not in any of its children.
            if cid not in children:
                continue

            # We only even consider writing *anything* (file or symlink) to
            # disk after checking that we haven't already processed this
            # particular card id. If we have, then we only need to bother with
            # the cumulative stuff above (nids and mids, which we keep track of
            # in order to write out models and media).
            #
            # TODO: This fixes a very serious bug. Write a test to capture the
            # issue. Use the Japanese Core 2000 deck as a template if needed.
            if cid in written_cids:
                continue
            written_cids.add(cid)

            # We only write the payload if we haven't seen this note before.
            # Otherwise, this must be a different card generated from the same
            # note, so we symlink to the location where we've already written
            # it to disk.
            colnote: ColNote = colnotes[card.nid]

            if card.nid not in written_notes:
                note_path: NoFile = get_note_path(colnote.sortf_text, deck_dir)
                payload: str = get_note_payload(colnote, tidy_field_files)
                note_path: ExtantFile = F.write(note_path, payload)
                written_notes[card.nid] = WrittenNoteFile(did, note_path)
            else:
                # If `card` is in the same deck as the card we wrote `written`
                # for, then there is no need to create a symlink, because the
                # note file is already there, in the correct deck directory.
                #
                # TODO: This fixes a very serious bug. Write a test to capture the
                # issue. Use the Japanese Core 2000 deck as a template if needed.
                written: WrittenNoteFile = written_notes[card.nid]
                if card.did == written.did:
                    continue

                # Get card template name.
                template: TemplateDict = card.template()
                name: str = template["name"]

                note_path: NoFile = get_note_path(colnote.sortf_text, deck_dir, name)
                abs_target: ExtantFile = written_notes[card.nid].file
                distance = len(note_path.parent.relative_to(targetdir).parts)
                up_path = Path("../" * distance)
                relative: Path = abs_target.relative_to(targetdir)
                target: Path = up_path / relative
                F.symlink(note_path, target)

        # Write `models.json` for current deck.
        deck_models_map = {mid: models_map[mid] for mid in descendant_mids}
        with open(deck_dir / MODELS_FILE, "w", encoding="UTF-8") as f:
            json.dump(deck_models_map, f, ensure_ascii=False, indent=4, sort_keys=True)

    # TODO: This should be in its own function to make sure loop variables aren't being reused.

    # Chain symlinks up the deck tree into `<repo_root>/_media/`.
    media_dirs: Dict[str, ExtantDir] = {}
    parents: Dict[str, DeckTreeNode] = map_parents(root, col)
    for node in preorder(root):
        if node.name == "":
            continue
        did: int = node.deck_id
        fullname = col.decks.name(did)
        deck_dir: ExtantDir = create_deck_dir(fullname, targetdir)
        deck_media_dir: ExtantDir = F.force_mkdir(deck_dir / MEDIA)
        media_dirs[fullname] = deck_media_dir
        descendant_nids: Set[int] = set([NOTETYPE_NID])
        descendants: List[CardId] = col.decks.cids(did=did, children=True)
        for cid in descendants:
            card: Card = col.get_card(cid)
            descendant_nids.add(card.nid)
        for nid in descendant_nids:
            if nid in media:
                for media_file in media[nid]:
                    parent: DeckTreeNode = parents[fullname]
                    if parent.name != "":
                        parent_did: int = parent.deck_id
                        parent_fullname: str = col.decks.name(parent_did)
                        parent_media_dir = media_dirs[parent_fullname]
                        abs_target: Symlink = F.test(
                            parent_media_dir / media_file.name, resolve=False
                        )
                    else:
                        abs_target: ExtantFile = media_file
                    path = F.test(deck_media_dir / media_file.name, resolve=False)
                    if not isinstance(path, NoFile):
                        continue
                    distance = len(path.parent.relative_to(targetdir).parts)
                    up_path = Path("../" * distance)
                    relative: Path = abs_target.relative_to(targetdir)
                    target: Path = up_path / relative
                    F.symlink(path, target)


@beartype
def html_to_screen(html: str) -> str:
    """
    Convert html for a *single field* into plaintext, to be displayed within a
    markdown file.

    Does very litle (just converts HTML-escaped special characters like `<br>`
    tags or `&nbsp;`s to their UTF-8 equivalents) in the case where the
    sentinel string does not appear. This string, `GENERATED_HTML_SENTINEL`,
    indicates that a note was first created in a ki markdown file, and
    therefore its HTML structure can be safely stripped out within calls to
    `write_decks()`.
    """
    html = re.sub(r"\<style\>.*\<\/style\>", "", html, flags=re.S)
    plain = html

    # For convenience: Un-escape some common LaTeX constructs.
    plain = plain.replace(r"\\\\", r"\\")
    plain = plain.replace(r"\\{", r"\{")
    plain = plain.replace(r"\\}", r"\}")
    plain = plain.replace(r"\*}", r"*}")

    plain = plain.replace(r"&lt;", "<")
    plain = plain.replace(r"&gt;", ">")
    plain = plain.replace(r"&amp;", "&")
    plain = plain.replace(r"&nbsp;", " ")

    plain = plain.replace("<br>", "\n")
    plain = plain.replace("<br/>", "\n")
    plain = plain.replace("<br />", "\n")

    plain = re.sub(r"\<b\>\s*\<\/b\>", "", plain)
    return plain.strip()


@beartype
def get_colnote_as_str(colnote: ColNote) -> str:
    """Return string representation of a `ColNote`."""
    lines = get_header_lines(colnote)
    for field_name, field_text in colnote.n.items():
        lines.append("### " + field_name)
        lines.append(html_to_screen(field_text))
        lines.append("")

    return "\n".join(lines)


@beartype
def get_note_payload(colnote: ColNote, tidy_field_files: Dict[str, ExtantFile]) -> str:
    """
    Return the markdown-converted contents of the Anki note represented by
    `colnote` as a string.

    Given a `ColNote`, which is a dataclass wrapper around a `Note` object
    which has been loaded from the DB, and a mapping from `fid`s (unique
    identifiers of field-note pairs) to paths, we check for each field of each
    note whether that field's `fid` is contained in `tidy_field_files`. If so,
    that means that the caller dumped the contents of this field to a file (the
    file with this path, in fact) in order to autoformat the HTML source. If
    this field was tidied/autoformatted, we read from that path to get the
    tidied source, otherwise, we use the field content present in the
    `ColNote`.
    """
    # Get tidied html if it exists.
    tidy_fields = {}
    for field_name, field_text in colnote.n.items():
        fid = get_field_note_id(colnote.n.id, field_name)
        if fid in tidy_field_files:
            # HTML5-tidy adds a newline after `<br>` in indent mode, so we
            # remove these, because `html_to_screen()` converts `<br>` tags to
            # newlines anyway.
            tidied_field_text: str = tidy_field_files[fid].read_text(encoding="UTF-8")
            tidied_field_text = tidied_field_text.replace("<br>\n", "\n")
            tidied_field_text = tidied_field_text.replace("<br/>\n", "\n")
            tidied_field_text = tidied_field_text.replace("<br />\n", "\n")
            tidy_fields[field_name] = tidied_field_text
        else:
            tidy_fields[field_name] = field_text

    lines = get_header_lines(colnote)
    for field_name, field_text in tidy_fields.items():
        lines.append("### " + field_name)
        lines.append(html_to_screen(field_text))
        lines.append("")

    return "\n".join(lines)


@beartype
def git_pull(
    remote: str,
    branch: str,
    cwd: ExtantDir,
    unrelated: bool,
    theirs: bool,
    check: bool,
    silent: bool,
) -> None:
    """Pull remote into branch using a subprocess call."""
    with F.halo(f"Pulling into '{cwd}'..."):
        args = ["git", "pull", "-v"]
        if unrelated:
            args += ["--allow-unrelated-histories"]
        if theirs:
            args += ["--strategy-option=theirs"]
        args += [remote, branch]
        p = subprocess.run(args, check=False, cwd=cwd, capture_output=True)
    echo(f"{p.stdout.decode()}", silent=silent)
    echo(f"{p.stderr.decode()}", silent=silent)
    if check and p.returncode != 0:
        click.secho(f"Error while pulling into '{cwd}'", fg="red")
        raise RuntimeError(f"Git failed with return code '{p.returncode}'.")
    echo(f"Pulling into '{cwd}'... done.", silent=silent)


@beartype
def echo(string: str, silent: bool = False) -> None:
    """Call `click.secho()` with formatting."""
    if not silent:
        click.secho(string, bold=True)


@beartype
def warn(string: str) -> None:
    """Call `click.secho()` with formatting (yellow)."""
    click.secho(f"WARNING: {string}", bold=True, fg="yellow")


@beartype
def tidy_html_recursively(root: ExtantDir, silent: bool) -> None:
    """Call html5-tidy on each file in `root`, editing in-place."""
    # Spin up subprocesses for tidying field HTML in-place.
    batches: List[List[ExtantFile]] = list(
        F.get_batches(F.rglob(root, "*"), BATCH_SIZE)
    )

    bar = tqdm(batches, ncols=TQDM_NUM_COLS, leave=not silent)
    bar.set_description("HTML")
    for batch in bar:
        # TODO: Should we fail silently here, so as to not bother user with
        # tidy warnings?
        command = [
            "tidy",
            "-q",
            "-m",
            "-i",
            "-omit",
            "-utf8",
            "--tidy-mark",
            "no",
            "--show-body-only",
            "yes",
            "--wrap",
            "68",
            "--wrap-attributes",
            "yes",
        ]
        command += batch
        try:
            subprocess.run(command, check=False, capture_output=True)
        except FileNotFoundError as err:
            raise MissingTidyExecutableError(err) from err


@beartype
def get_target(cwd: ExtantDir, col_file: ExtantFile, directory: str) -> Tuple[EmptyDir, bool]:
    """Create default target directory."""
    path = F.test(Path(directory) if directory != "" else cwd / col_file.stem)
    new: bool = True
    if isinstance(path, NoPath):
        path.mkdir(parents=True)
        return M.emptydir(path), new
    if isinstance(path, EmptyDir):
        new = False
        return path, new
    raise TargetExistsError(path)


@beartype
def regenerate_note_file(colnote: ColNote, root: ExtantDir, relpath: Path) -> List[str]:
    """
    Construct the contents of a note corresponding to the arguments `colnote`,
    which itself was created from `decknote`, and then write it to disk.

    Returns a list of lines to add to the commit message (either an empty list,
    or a list containing a single line).

    This function is intended to be used when we are adding *completely* new
    notes, in which case the caller generates a new note with a newly generated
    nid, which can be accessed at `colnote.n.id`. In general, this is the
    branch taken whenever Anki fails to recognize the nid given in the note
    file, which can be accessed via `colnote.old_nid`. Thus, we only regenerate
    if `colnote.n.id` and `colnote.old_nid` to differ, since the former has the
    newly assigned nid for this note, yielded by the Anki runtime, and the
    latter has whatever was written in the file.
    """
    # If this is not a new note, then we didn't reassign its nid, and we don't
    # need to regenerate the file. So we don't add a line to the commit
    # message.
    if not colnote.new:
        return []

    # Get paths to note in local repo, as distinct from staging repo.
    repo_note_path: Path = root / relpath

    # If this is not an entirely new file, remove it.
    if repo_note_path.is_file():
        repo_note_path.unlink()

    parent: ExtantDir = F.force_mkdir(repo_note_path.parent)
    new_note_path: NoFile = get_note_path(colnote.sortf_text, parent)
    F.write(new_note_path, get_colnote_as_str(colnote))

    # Construct a nice commit message line.
    msg = f"Reassigned nid: '{colnote.old_nid}' -> "
    msg += f"'{colnote.n.id}' in '{os.path.relpath(new_note_path, root)}'"
    return [msg]


@beartype
def echo_note_change_types(deltas: List[Delta]) -> None:
    """Write a table of git change types for notes to stdout."""
    is_change_type = lambda t: lambda d: d.status == t

    adds = list(filter(is_change_type(GitChangeType.ADDED), deltas))
    deletes = list(filter(is_change_type(GitChangeType.DELETED), deltas))
    renames = list(filter(is_change_type(GitChangeType.RENAMED), deltas))
    modifies = list(filter(is_change_type(GitChangeType.MODIFIED), deltas))
    typechanges = list(filter(is_change_type(GitChangeType.TYPECHANGED), deltas))

    WORD_PAD = 15
    COUNT_PAD = 9
    add_info: str = "ADD".ljust(WORD_PAD) + str(len(adds)).rjust(COUNT_PAD)
    delete_info: str = "DELETE".ljust(WORD_PAD) + str(len(deletes)).rjust(COUNT_PAD)
    modification_info: str = "MODIFY".ljust(WORD_PAD) + str(len(modifies)).rjust(
        COUNT_PAD
    )
    rename_info: str = "RENAME".ljust(WORD_PAD) + str(len(renames)).rjust(COUNT_PAD)
    typechange_info: str = "TYPE CHANGE".ljust(WORD_PAD) + str(len(typechanges)).rjust(
        COUNT_PAD
    )

    echo("=" * (WORD_PAD + COUNT_PAD))
    echo("Note change types")
    echo("-" * (WORD_PAD + COUNT_PAD))
    echo(add_info)
    echo(delete_info)
    echo(modification_info)
    echo(rename_info)
    echo(typechange_info)
    echo("=" * (WORD_PAD + COUNT_PAD))


@beartype
def add_models(col: Collection, models: Dict[str, Notetype]) -> None:
    """Add all new models."""

    @beartype
    def get_notetype_json(notetype: Notetype) -> str:
        dictionary: Dict[str, Any] = dataclasses.asdict(notetype)
        dictionary.pop("id")
        inner = dictionary["dict"]
        inner.pop("id")
        inner.pop("mod")
        dictionary["dict"] = inner
        return json.dumps(dictionary, sort_keys=True, indent=4)

    @beartype
    def notetype_hash_repr(notetype: Notetype) -> str:
        s = get_notetype_json(notetype)
        return f"JSON for '{pp.pformat(notetype.id)}':\n{s}"

    for model in models.values():

        # TODO: Consider waiting to parse `models` until after the
        # `add_dict()` call.
        #
        # Set the model id to `0`, and then add.
        # TODO: What happens if we try to add a model with the same name as
        # an existing model, but the two models are not the same,
        # content-wise?
        #
        # Check if a model already exists with this name, and get its `mid`.
        mid: Optional[int] = col.models.id_for_name(model.name)

        # TODO: This block is unfinished. We need to add new notetypes (and
        # rename them) only if they are 'new', where new means they are
        # different from anything else already in the DB, in the
        # content-addressed sense. If they are new, then we must indicate that
        # the notes we are adding actually have these new notetypes. For this,
        # it may make sense to use the hash of the notetype everywhere (i.e. in
        # the note file) rather than the name or mid.
        #
        # If a model already exists with this name, parse it, and check if its
        # hash is identical to the model we are trying to add.
        if mid is not None:
            nt: NotetypeDict = col.models.get(mid)

            # If we are trying to add a model that has the exact same content
            # and name as an existing model, skip it.
            existing_model: Notetype = parse_notetype_dict(nt)
            if get_notetype_json(model) == get_notetype_json(existing_model):
                continue

            logger.warning(
                f"Collision: New model '{model.name}' has same name "
                f"as existing model with mid '{mid}', but hashes differ."
            )
            logger.warning(notetype_hash_repr(model))
            logger.warning(notetype_hash_repr(existing_model))

            # If the hashes don't match, then we somehow need to update
            # `decknote.model` for the relevant notes.

            # TODO: Consider using the hash of the notetype instead of its
            # name.

        nt_copy: NotetypeDict = copy.deepcopy(model.dict)
        nt_copy["id"] = 0
        changes: OpChangesWithId = col.models.add_dict(nt_copy)
        nt: NotetypeDict = col.models.get(changes.id)
        model: Notetype = parse_notetype_dict(nt)
        echo(f"Added model '{model.name}'")


@click.group()
@click.version_option()
@beartype
def ki() -> None:
    """
    The universal CLI entry point for `ki`.

    Takes no arguments, only has three subcommands (clone, pull, push).
    """
    return


@ki.command()
@click.argument("collection")
@click.argument("directory", required=False, default="")
@click.option("--verbose", "-v", is_flag=True, help="Print more output.")
def clone(collection: str, directory: str = "", verbose: bool = False) -> None:
    """
    Clone an Anki collection into a directory.

    Parameters
    ----------
    collection : str
        The path to an `.anki2` collection file.
    directory : str, default=""
        An optional path to a directory to clone the collection into.
        Note: we check that this directory does not yet exist.
    """
    if PROFILE:
        # pylint: disable=import-outside-toplevel
        from pyinstrument import Profiler

        # pylint: enable=import-outside-toplevel
        profiler = Profiler()
        profiler.start()

    echo("Cloning.")
    col_file: ExtantFile = M.xfile(Path(collection))

    @beartype
    def cleanup(targetdir: ExtantDir, new: bool) -> Union[EmptyDir, NoPath]:
        """Cleans up after failed clone operations."""
        if new:
            return F.rmtree(targetdir)
        _, dirs, files = F.shallow_walk(targetdir)
        for directory in dirs:
            F.rmtree(directory)
        for file in files:
            os.remove(file)
        return F.test(targetdir)

    # Write all files to `targetdir`, and instantiate a `KiRepo` object.
<<<<<<< HEAD
    targetdir: EmptyDir = get_target(F.cwd(), col_file, directory)
    _clone(col_file, targetdir, msg="Initial commit", silent=False, verbose=verbose)
    kirepo: KiRepo = M.kirepo(targetdir)
    F.write(kirepo.last_push_file, kirepo.repo.head.commit.hexsha)
    echo("Done.")
=======
    targetdir: EmptyDir
    new: bool
    targetdir, new = get_target(F.cwd(), col_file, directory)
    try:
        _, _ = _clone(col_file, targetdir, msg="Initial commit", silent=False)
        kirepo: KiRepo = M.kirepo(targetdir)
        F.write(kirepo.last_push_file, kirepo.repo.head.commit.hexsha)
        echo("Done.")
    except Exception as err:
        cleanup(targetdir, new)
        raise err
>>>>>>> cd0e24e4

    if PROFILE:
        profiler.stop()
        s = profiler.output_html()
        Path("ki_clone_profile.html").resolve().write_text(s, encoding="UTF-8")


@beartype
def _clone(
    col_file: ExtantFile,
    targetdir: EmptyDir,
    msg: str,
    silent: bool,
    verbose: bool,
) -> Tuple[git.Repo, str]:
    """
    Clone an Anki collection into a directory.

    The caller expects that `targetdir` will be the root of a valid ki
    repository after this function is called, so we need to do our repo
    initialization with gitpython in here, as opposed to in `clone()`.

    Parameters
    ----------
    col_file : pathlib.Path
        The path to an `.anki2` collection file.
    targetdir : pathlib.Path
        A path to a directory to clone the collection into.
        Note: we check that this directory is empty.
    msg : str
        Message for initial commit.
    silent : bool
        Whether to suppress progress information printed to stdout.

    Returns
    -------
    repo : git.Repo
        The cloned repository.
    md5sum : str
        The hash of the Anki collection file.
    """
    echo(f"Found .anki2 file at '{col_file}'", silent=silent)

    # Create `.ki/` and `_media/`, and create empty metadata files in `.ki/`.
    # TODO: Consider writing a Maybe factory for all this.
    directories: Leaves = F.fmkleaves(targetdir, dirs={KI: KI, MEDIA: MEDIA})
    leaves: Leaves = F.fmkleaves(
        directories.dirs[KI],
        files={CONFIG_FILE: CONFIG_FILE, LAST_PUSH_FILE: LAST_PUSH_FILE},
        dirs={BACKUPS_DIR: BACKUPS_DIR},
    )

    md5sum = F.md5(col_file)
    echo(f"Computed md5sum: {md5sum}", silent)
    echo(f"Cloning into '{targetdir}'...", silent=silent)
    (targetdir / GITIGNORE_FILE).write_text(KI + "\n")

    # Write notes to disk.
    write_repository(
        col_file, targetdir, leaves, directories.dirs[MEDIA], silent, verbose
    )

    # Initialize the main repository.
    with F.halo("Initializing repository and committing contents..."):
        repo = git.Repo.init(targetdir, initial_branch=BRANCH_NAME)
        repo.git.add(all=True)
        _ = repo.index.commit(msg)

    # Store a checksum of the Anki collection file in the hashes file.
    append_md5sum(directories.dirs[KI], col_file.name, md5sum, silent)

    return repo, md5sum


@ki.command()
@beartype
def pull() -> None:
    """
    Pull from a preconfigured remote Anki collection into an existing ki
    repository.
    """
    if PROFILE:
        # pylint: disable=import-outside-toplevel
        from pyinstrument import Profiler

        # pylint: enable=import-outside-toplevel
        profiler = Profiler()
        profiler.start()

    # Check that we are inside a ki repository, and get the associated collection.
    kirepo: KiRepo = M.kirepo(F.cwd())
    con: sqlite3.Connection = lock(kirepo.col_file)
    md5sum: str = F.md5(kirepo.col_file)
    hashes: List[str] = kirepo.hashes_file.read_text(encoding="UTF-8").split("\n")
    hashes = list(filter(lambda l: l != "", hashes))
    if md5sum in hashes[-1]:
        echo("ki pull: up to date.")
        return

    _pull(kirepo, silent=False)
    unlock(con)

    if PROFILE:
        profiler.stop()
        s = profiler.output_html()
        Path("ki_pull_profile.html").resolve().write_text(s, encoding="UTF-8")


@beartype
def _pull(kirepo: KiRepo, silent: bool) -> None:
    """
    Pull into `kirepo` without checking if we are already up-to-date.

    Load the git repository at `anki_remote_root`, force pull (preferring
    'theirs', i.e. the new stuff from the sqlite3 database) changes from that
    repository (which is cloned straight from the collection, which in general
    may have new changes) into `last_push_repo`, and then pull `last_push_repo`
    into the main repository.

    We pull in this sequence in order to avoid merge conflicts. Since we first
    pull into a snapshot of the repository as it looked when we last pushed to
    the database, we know that there cannot be any merge conflicts, because to
    git, it just looks like we haven't made any changes since then. Then we
    pull the result of that merge into our actual repository. So there could
    still be merge conflicts at that point, but they will only be 'genuine'
    merge conflicts in some sense, because as a result of using this snapshot
    strategy, we give the anki collection the appearance of being a persistent
    remote git repo. If we didn't do this, the fact that we did a fresh clone
    of the database every time would mean that everything would look like a
    merge conflict, because there is no shared history.

    Parameters
    ----------
    kirepo : KiRepo
        A dataclass representing the Ki repository in the cwd.
    silent : bool
        Whether to suppress progress information printed to stdout.

    Raises
    ------
    CollectionChecksumError
        If the Anki collection file was modified while pulling changes. This is
        very unlikely, since the caller acquires a lock on the SQLite3
        database.
    """
    md5sum: str = F.md5(kirepo.col_file)
    echo(f"Pulling from '{kirepo.col_file}'", silent)
    echo(f"Computed md5sum: {md5sum}", silent)

    # Copy `repo` into a temp directory and `reset --hard` at ref of last
    # successful `push()`.
    sha: str = kirepo.last_push_file.read_text(encoding="UTF-8")
    with F.halo(text=f"Checking out repo at '{sha}'..."):
        ref: RepoRef = M.repo_ref(kirepo.repo, sha=sha)
        last_push_repo: git.Repo = copy_repo(ref, f"{LOCAL_SUFFIX}-{md5sum}")
        unsub_repo: git.Repo = copy_repo(ref, f"unsub-{LOCAL_SUFFIX}-{md5sum}")

    # Ki clone collection into a temp directory at `anki_remote_root`.
    anki_remote_root: EmptyDir = F.mksubdir(F.mkdtemp(), REMOTE_SUFFIX / md5sum)
    msg = f"Fetch changes from DB at `{kirepo.col_file}` with md5sum `{md5sum}`"
    remote_repo, _ = _clone(
        kirepo.col_file,
        anki_remote_root,
        msg,
        silent=silent,
        verbose=False,
    )

    # Create git remote pointing to `remote_repo`, which represents the current
    # state of the Anki SQLite3 database, and pull it into `last_push_repo`.
    anki_remote = last_push_repo.create_remote(REMOTE_NAME, remote_repo.git_dir)
    unsub_remote = unsub_repo.create_remote(REMOTE_NAME, remote_repo.git_dir)
    last_push_root: ExtantDir = F.working_dir(last_push_repo)

    # =================== NEW PULL ARCHITECTURE ====================
    # Update all submodules in `unsub_repo`. This is critically important,
    # because it essentially 'rolls-back' commits made in submodules since the
    # last successful ki push in the main repository. Our `copy_repo()` call
    # does a `reset --hard` to the commit of the last push, but this does *not*
    # do an equivalent rollback for submodules. So they may contain new local
    # changes that we don't want. Calling `git submodule update` here checks
    # out the commit that *was* recorded in the submodule file at the ref of
    # the last push.
    unsub_root = F.working_dir(unsub_repo)
    with F.halo(text="Updating submodules in stage repositories..."):
        unsub_repo.git.submodule("update")
        last_push_repo.git.submodule("update")
    with F.halo(text=f"Unsubmoduling repository at '{unsub_root}'..."):
        unsub_repo = unsubmodule_repo(unsub_repo)
    patches_dir: ExtantDir = F.mkdtemp()
    with F.halo(text=f"Fetching from remote at '{remote_repo.working_dir}'..."):
        anki_remote.fetch()
        unsub_remote.fetch()
    with F.halo(text=f"Diffing 'HEAD' ~ 'FETCH_HEAD' in '{unsub_root}'..."):
        raw_unified_patch = unsub_repo.git.diff(["HEAD", "FETCH_HEAD"], binary=True)

    @beartype
    def unquote_diff_path(path: str) -> str:
        if len(path) <= 4:
            return path
        if path[0] == '"' and path[-1] == '"':
            path = path.lstrip('"').rstrip('"')
        if path[:2] in ("a/", "b/"):
            path = path[2:]
        return path

    patches: List[Patch] = []

    f = io.StringIO()
    with F.halo(text="Generating submodule patches..."):
        with redirect_stdout(f):
            for diff in whatthepatch.parse_patch(raw_unified_patch):
                a_path = unquote_diff_path(diff.header.old_path)
                b_path = unquote_diff_path(diff.header.new_path)
                if a_path == DEV_NULL:
                    a_path = b_path
                if b_path == DEV_NULL:
                    b_path = a_path
                patch = Patch(Path(a_path), Path(b_path), diff)
                patches.append(patch)

    # Get paths to submodules.
    subrepos: Dict[Path, git.Repo] = {}
    for sm in last_push_repo.submodules:
        if sm.exists() and sm.module_exists():
            sm_repo: git.Repo = sm.module()
            sm_root: ExtantDir = F.working_dir(sm_repo)

            # Get submodule root relative to ki repository root.
            sm_rel_root: Path = sm_root.relative_to(last_push_root)
            subrepos[sm_rel_root] = sm_repo

            # Remove submodules directories from remote repo.
            halotext = f"Removing submodule directory '{sm_rel_root}' from remote..."
            if os.path.isdir(anki_remote_root / sm_rel_root):
                with F.halo(text=halotext):
                    remote_repo.git.rm(["-r", str(sm_rel_root)])

    if len(last_push_repo.submodules) > 0:
        with F.halo(text="Committing submodule directory removals..."):
            remote_repo.git.add(all=True)
            remote_repo.index.commit("Remove submodule directories.")

    # Apply patches within submodules.
    msg = "Applying patches:\n\n"
    bar = tqdm(patches, ncols=TQDM_NUM_COLS)
    bar.set_description("Patches")
    patched_submodules: Set[Path] = set()
    for patch in bar:
        for sm_rel_root, sm_repo in subrepos.items():

            # TODO: We must also treat case where we moved a file into or out
            # of a submodule, but we just do this for now. In this case, we may
            # have `patch.a` not be relative to the submodule root (if we moved
            # a file into the sm dir), or vice-versa.
            a_in_submodule: bool = patch.a.is_relative_to(sm_rel_root)
            b_in_submodule: bool = patch.b.is_relative_to(sm_rel_root)

            if a_in_submodule and b_in_submodule:
                patched_submodules.add(sm_rel_root)
                patch_bytes: bytes = patch.diff.text.encode()

                # TODO: Use a less-fancy hashing algorithm or a UUID.
                # pylint: disable=not-callable
                patch_hash: str = blake3.blake3(patch_bytes).hexdigest()

                # pylint: enable=not-callable
                patch_path: NoFile = F.test(patches_dir / patch_hash)

                # TODO: Can we do this with `sm_rel_root in (patch.a, patch.b)`
                # instead?
                #
                # Replace paths relative to `last_push_root` with paths
                # relative to `sm_root`.
                a_relpath = patch.a.relative_to(sm_rel_root)
                b_relpath = patch.b.relative_to(sm_rel_root)

                # Ignore the submodule 'file' itself.
                if a_relpath == Path(".") or b_relpath == Path("."):
                    continue

                # Number of leading path components to drop from diff paths.
                num_parts = len(sm_rel_root.parts) + 1

                patch_path: ExtantFile = F.write(patch_path, patch.diff.text)
                assert os.path.isfile(patch_path)
                msg += f"  `{patch.a}`\n"

                # Strip trailing linefeeds from each line so that `git apply`
                # is happy on Windows (equivalent to running `dos2unix`).
                if sys.platform == "win32":
                    text = open(patch_path, "rb").read().replace(b"\r\n", b"\n")
                    open(patch_path, "wb").write(text)

                # TODO: More tests are needed to make sure that the `git apply`
                # call is not flaky. In particular, we must treat new and
                # deleted files.
                #
                # Note that it is unnecessary to use `--3way` here, because
                # this submodule is supposed to represent a fast-forward from
                # the last successful push to the current state of the remote.
                # There should be no nontrivial merging involved.
                sm_repo.git.apply(patch_path, p=str(num_parts), verbose=True)

    echo(f"Applied {len(patched_submodules)} patches within submodules.")
    for sm_rel_root in patched_submodules:
        echo(f"  Patched '{sm_rel_root}'")

    # Commit patches in submodules.
    with F.halo(text="Committing applied patches to submodules..."):
        for sm_repo in subrepos.values():
            sm_repo.git.add(all=True)
            sm_repo.index.commit(msg)

    # TODO: What if a submodule was deleted (or added) entirely?
    #
    # New commits in submodules within `last_push_repo` are be pulled into the
    # submodules within `kirepo.repo`. This is done by adding a remote pointing
    # to the patched submodule in each corresponding submodule in the main
    # repository, and then pulling from that remote. Then the remote is
    # deleted.
    for sm in kirepo.repo.submodules:
        if sm.exists() and sm.module_exists():
            sm_repo: git.Repo = sm.module()
            sm_rel_root: Path = F.working_dir(sm_repo).relative_to(kirepo.root)

            # Note that `subrepos` are the submodules of `last_push_repo`.
            if sm_rel_root in subrepos:
                remote_sm: git.Repo = subrepos[sm_rel_root]

                # TODO: What is contained in this branch that isn't already in
                # `BRANCH_NAME`?
                remote_sm.git.branch("upstream")

                # Simulate a `git merge --strategy=theirs upstream`.
                remote_sm.git.checkout(["-b", "tmp", "upstream"])
                remote_sm.git.merge(["-s", "ours", BRANCH_NAME])
                remote_sm.git.checkout(BRANCH_NAME)
                remote_sm.git.merge("tmp")
                remote_sm.git.branch(["-D", "tmp"])

                remote_target: ExtantDir = F.git_dir(remote_sm)
                sm_remote = sm_repo.create_remote(REMOTE_NAME, remote_target)
                git_pull(
                    REMOTE_NAME,
                    BRANCH_NAME,
                    F.working_dir(sm_repo),
                    False,
                    False,
                    False,
                    silent,
                )
                sm_repo.delete_remote(sm_remote)

    # Commit new submodules commits in `last_push_repo`.
    if len(patched_submodules) > 0:
        with F.halo(text=f"Committing new submodule commits to '{last_push_root}'..."):
            last_push_repo.git.add(all=True)
            last_push_repo.index.commit(msg)

    # Handle deleted files, preferring `theirs`.
    deletes = 0
    del_msg = "Remove files deleted in remote.\n\n"
    fetch_head = last_push_repo.commit("FETCH_HEAD")
    diff_index = last_push_repo.commit("HEAD").diff(fetch_head)
    for diff in diff_index.iter_change_type(GitChangeType.DELETED.value):

        # Don't remove gitmodules.
        if diff.a_path == GITMODULES_FILE:
            continue

        a_path: Path = F.test(last_push_root / diff.a_path)
        if isinstance(a_path, ExtantFile):
            last_push_repo.git.rm(diff.a_path)
            del_msg += f"Remove '{a_path}'\n"
            deletes += 1

    if deletes > 0:
        with F.halo(text=f"Committing remote deletions to '{last_push_root}'..."):
            last_push_repo.git.add(all=True)
            last_push_repo.index.commit(del_msg)

    # =================== NEW PULL ARCHITECTURE ====================

    old_cwd: ExtantDir = F.chdir(last_push_root)
    last_push_repo.git.config("pull.rebase", "false")
    git_pull(REMOTE_NAME, BRANCH_NAME, last_push_root, True, True, True, silent)
    last_push_repo.delete_remote(anki_remote)
    F.chdir(old_cwd)

    # Create remote pointing to `last_push_repo` and pull into `repo`.
    last_push_remote = kirepo.repo.create_remote(REMOTE_NAME, last_push_repo.git_dir)
    kirepo.repo.git.config("pull.rebase", "false")
    git_pull(REMOTE_NAME, BRANCH_NAME, kirepo.root, False, False, False, silent)
    kirepo.repo.delete_remote(last_push_remote)

    # Append the hash of the collection to the hashes file, and raise an error
    # if the collection was modified while we were pulling changes.
    append_md5sum(kirepo.ki_dir, kirepo.col_file.name, md5sum, silent=True)
    if F.md5(kirepo.col_file) != md5sum:
        raise CollectionChecksumError(kirepo.col_file)


# PUSH


@ki.command()
@click.option("--verbose", "-v", is_flag=True, help="Print more output.")
@beartype
def push(verbose: bool = False) -> PushResult:
    """
    Push a ki repository into a .anki2 file.

    Consists of the following operations:

        - Clone collection into a temp directory
        - Delete all files and folders except `.git/`
        - Copy into this temp directory all files and folders from the current
          repository checked out at HEAD (excluding `.git*` stuff).
        - Unsubmodule repo
        - Add and commit everything
        - Take diff from `HEAD~1` to `HEAD`.

    Returns
    -------
    PushResult
        An `Enum` indicating whether the push was nontrivial.

    Raises
    ------
    UpdatesRejectedError
        If the user needs to pull remote changes first.
    """
    if PROFILE:
        # pylint: disable=import-outside-toplevel
        from pyinstrument import Profiler

        # pylint: enable=import-outside-toplevel
        profiler = Profiler()
        profiler.start()

    pp.install_extras(exclude=["ipython", "django", "ipython_repr_pretty"])

    # Check that we are inside a ki repository, and load collection.
    cwd: ExtantDir = F.cwd()
    kirepo: KiRepo = M.kirepo(cwd)
    con: sqlite3.Connection = lock(kirepo.col_file)

    md5sum: str = F.md5(kirepo.col_file)
    hashes: List[str] = kirepo.hashes_file.read_text(encoding="UTF-8").split("\n")
    hashes = list(filter(lambda l: l != "", hashes))
    if md5sum not in hashes[-1]:
        raise UpdatesRejectedError(kirepo.col_file)

    # =================== NEW PUSH ARCHITECTURE ====================
    with F.halo("Initializing stage repository..."):
        head: KiRepoRef = M.head_kirepo_ref(kirepo)
        head_kirepo: KiRepo = copy_kirepo(head, f"{HEAD_SUFFIX}-{md5sum}")
        remote_root: EmptyDir = F.mksubdir(F.mkdtemp(), REMOTE_SUFFIX / md5sum)

    msg = f"Fetch changes from collection '{kirepo.col_file}' with md5sum '{md5sum}'"
    remote_repo, _ = _clone(
        kirepo.col_file,
        remote_root,
        msg,
        silent=True,
        verbose=verbose,
    )

    with F.halo(f"Copying blobs at HEAD='{head.sha}' to stage in '{remote_root}'..."):
        git_copy = F.copytree(F.git_dir(remote_repo), F.test(F.mkdtemp() / "GIT"))
        remote_repo.close()
        remote_root: NoFile = F.rmtree(F.working_dir(remote_repo))
        del remote_repo
        remote_root: ExtantDir = F.copytree(head_kirepo.root, remote_root)

    with F.halo(f"Flattening stage repository submodules in '{remote_root}'..."):
        remote_repo: git.Repo = unsubmodule_repo(M.repo(remote_root))
        git_dir: NoPath = F.rmtree(F.git_dir(remote_repo))
        del remote_repo
        F.copytree(git_copy, F.test(git_dir))

    with F.halo(f"Committing stage repository contents in '{remote_root}'..."):
        remote_repo: git.Repo = M.repo(remote_root)
        remote_repo.git.add(all=True)
        remote_repo.index.commit(f"Pull changes from repository at `{kirepo.root}`")
    # =================== NEW PUSH ARCHITECTURE ====================

    # Read grammar.
    # TODO:! Should we assume this always exists? A nice error message should
    # be printed on initialization if the grammar file is missing. No
    # computation should be done, and none of the click commands should work.
    grammar_path = Path(__file__).resolve().parent / "grammar.lark"
    grammar = grammar_path.read_text(encoding="UTF-8")

    # Instantiate parser.
    parser = Lark(grammar, start="note", parser="lalr")
    transformer = NoteTransformer()

    deltas: List[Union[Delta, Warning]] = diff2(remote_repo, parser, transformer)

    # Map model names to models.
    models: Dict[str, Notetype] = get_models_recursively(head_kirepo, silent=True)

    result: PushResult = push_deltas(
        deltas,
        models,
        kirepo,
        md5sum,
        parser,
        transformer,
        head_kirepo,
        con,
        verbose,
    )

    if PROFILE:
        profiler.stop()
        s = profiler.output_html()
        Path("ki_push_profile.html").resolve().write_text(s, encoding="UTF-8")

    return result


@beartype
def push_deltas(
    deltas: List[Union[Delta, Warning]],
    models: Dict[str, Notetype],
    kirepo: KiRepo,
    md5sum: str,
    parser: Lark,
    transformer: NoteTransformer,
    head_kirepo: KiRepo,
    con: sqlite3.Connection,
    verbose: bool,
) -> PushResult:
    """Push a list of `Delta`s to an Anki collection."""
    warnings: List[Warning] = [delta for delta in deltas if isinstance(delta, Warning)]
    deltas: List[Delta] = [delta for delta in deltas if isinstance(delta, Delta)]

    # Display warnings from diff procedure.
    for warning in warnings:
        if verbose or type(warning) not in WARNING_IGNORE_LIST:
            click.secho(str(warning), fg="yellow")
    warnings = []

    # If there are no changes, quit.
    if len(set(deltas)) == 0:
        echo("ki push: up to date.")
        return PushResult.UP_TO_DATE

    echo(f"Pushing to '{kirepo.col_file}'")
    echo(f"Computed md5sum: {md5sum}")
    echo(f"Verified md5sum matches latest hash in '{kirepo.hashes_file}'")

    # Copy collection to a temp directory.
    temp_col_dir: ExtantDir = F.mkdtemp()
    new_col_file = temp_col_dir / kirepo.col_file.name
    col_name: str = kirepo.col_file.name
    new_col_file: ExtantFile = F.copyfile(kirepo.col_file, temp_col_dir, col_name)

    head: RepoRef = M.head_repo_ref(kirepo.repo)
    echo(f"Generating local .anki2 file from latest commit: {head.sha}")
    echo(f"Writing changes to '{new_col_file}'...")

    # Open collection, holding cwd constant (otherwise Anki changes it).
    cwd: ExtantDir = F.cwd()
    col: Collection = M.collection(new_col_file)
    F.chdir(cwd)

    # Add new models to the collection.
    add_models(col, models)

    # Gather logging statements to display.
    log: List[str] = []

    # Stash both unstaged and staged files (including untracked).
    kirepo.repo.git.stash(include_untracked=True, keep_index=True)
    kirepo.repo.git.reset("HEAD", hard=True)

    # Display table of note change type counts.
    echo_note_change_types(deltas)

    is_delete = lambda d: d.status == GitChangeType.DELETED

    bar = tqdm(deltas, ncols=TQDM_NUM_COLS)
    bar.set_description("Deltas")
    for delta in bar:

        # Parse the file at `delta.path` into a `DeckNote`, and
        # add/edit/delete in collection.
        decknote = parse_markdown_note(parser, transformer, delta)

        if is_delete(delta):
            col.remove_notes([decknote.nid])
            continue

        # TODO: If relevant prefix of sort field has changed, we should
        # regenerate the file. Recall that the sort field is used to determine
        # the filename. If the content of the sort field has changed, then we
        # may need to update the filename.
        colnote, note_warnings = push_decknote_to_anki(col, decknote)
        log += regenerate_note_file(colnote, kirepo.root, delta.relpath)
        warnings += note_warnings

    if verbose:
        for msg in log:
            click.secho(str(msg), fg="yellow")

    num_displayed: int = 0
    for warning in warnings:
        if verbose or type(warning) not in WARNING_IGNORE_LIST:
            click.secho(str(warning), fg="yellow")
            num_displayed += 1
    num_suppressed: int = len(warnings) - num_displayed
    echo(f"Warnings suppressed: {num_suppressed} (show with '--verbose')")

    # Commit nid reassignments.
    echo(f"Reassigned {len(log)} nids.")
    if len(log) > 0:
        msg = "Generated new nid(s).\n\n" + "\n".join(log)

        # Commit in all submodules (doesn't support recursing yet).
        for sm in kirepo.repo.submodules:
            subrepo: git.Repo = sm.module()
            subrepo.git.add(all=True)
            subrepo.index.commit(msg)

        # Commit in main repository.
        kirepo.repo.git.add(all=True)
        _ = kirepo.repo.index.commit(msg)

    # It is always safe to save changes to the DB, since the DB is a copy.
    col.close(save=True)

    # Backup collection file and overwrite collection.
    backup(kirepo)
    new_col_file = F.copyfile(new_col_file, F.parent(kirepo.col_file), col_name)
    echo(f"Overwrote '{kirepo.col_file}'")

    # Add media files to collection.
    col: Collection = M.collection(kirepo.col_file)
    media_files = F.rglob(head_kirepo.root, MEDIA_FILE_RECURSIVE_PATTERN)

    # TODO: Write an analogue of `Anki2Importer._mungeMedia()` that does
    # deduplication, and fixes fields for notes that reference that media.
    bar = tqdm(media_files, ncols=TQDM_NUM_COLS, disable=False)
    bar.set_description("Media")
    for media_file in bar:

        # Add (and possibly rename) media paths.
        _: str = col.media.add_file(media_file)

    col.close(save=True)

    # Append to hashes file.
    new_md5sum = F.md5(new_col_file)
    append_md5sum(kirepo.ki_dir, new_col_file.name, new_md5sum, silent=False)

    # Update the commit SHA of most recent successful PUSH.
    kirepo.last_push_file.write_text(head.sha)

    # Unlock Anki SQLite DB.
    unlock(con)
    return PushResult.NONTRIVIAL<|MERGE_RESOLUTION|>--- conflicted
+++ resolved
@@ -1715,25 +1715,17 @@
         return F.test(targetdir)
 
     # Write all files to `targetdir`, and instantiate a `KiRepo` object.
-<<<<<<< HEAD
-    targetdir: EmptyDir = get_target(F.cwd(), col_file, directory)
-    _clone(col_file, targetdir, msg="Initial commit", silent=False, verbose=verbose)
-    kirepo: KiRepo = M.kirepo(targetdir)
-    F.write(kirepo.last_push_file, kirepo.repo.head.commit.hexsha)
-    echo("Done.")
-=======
     targetdir: EmptyDir
     new: bool
     targetdir, new = get_target(F.cwd(), col_file, directory)
     try:
-        _, _ = _clone(col_file, targetdir, msg="Initial commit", silent=False)
+        _, _ = _clone(col_file, targetdir, msg="Initial commit", silent=False, verbose=verbose)
         kirepo: KiRepo = M.kirepo(targetdir)
         F.write(kirepo.last_push_file, kirepo.repo.head.commit.hexsha)
         echo("Done.")
     except Exception as err:
         cleanup(targetdir, new)
         raise err
->>>>>>> cd0e24e4
 
     if PROFILE:
         profiler.stop()
